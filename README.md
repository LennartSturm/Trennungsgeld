# Trennungsgeldrechner

Dieses Projekt stellt einen leichtgewichtigen Rechner zur Verfügung, mit dem sich
der voraussichtliche Trennungsgeldanspruch auf Bundesebene nach
Bundesreisekostengesetz (BRKG) inklusive Reisekosten überschlägig ermitteln lässt.
Der Fokus liegt auf Transparenz und Nachvollziehbarkeit der Rechenschritte.

## Funktionsumfang

* Berechnung von Verpflegungsmehraufwand und Übernachtungskosten anhand der
  BRKG-Pauschalen (Stand 2024)
* Ermittlung erstattungsfähiger Reisekosten inkl. An- und Abreise,
  genehmigter Heimfahrten sowie täglicher Pendelfahrten
* Unterstützung von Kilometerpauschalen für Pkw, Motorrad und Fahrrad oder der
  Eingabe tatsächlicher Kosten
* Optionales Einlesen der Eingabedaten aus einer JSON-Datei
* Kommandozeilenwerkzeug `trennungsgeld`
* Grafische Oberfläche für eine komfortable Datenerfassung

## Annahmen

Das Bundesreisekostengesetz kennt zahlreiche Sonder- und Übergangsregelungen.
Der Rechner bildet die wichtigsten Standardfälle ab und trifft folgende Annahmen:

* Für die Verpflegungspauschalen gelten 28 EUR für volle 24-Stunden-Tage sowie
  14 EUR für An- bzw. Abreisetage und weitere Tage mit mehr als acht Stunden
  Abwesenheit.
* Übernachtungskosten können entweder als belegte Gesamtsumme angegeben werden
  oder – falls keine Belege vorliegen – über eine Pauschale von 20 EUR pro Nacht.
* Reisekosten werden standardmäßig über Kilometerpauschalen berechnet. Sofern
  tatsächliche Kosten angegeben werden, überschreiben sie die Pauschalen.
* Heimfahrten werden mit der Entfernung einer einfachen Strecke angesetzt.

Die getroffenen Annahmen orientieren sich an den bundeseinheitlichen Vorgaben.
Für Spezialfälle (z. B. Trennungsentschädigung nach längeren Abordnungen,
Mischformen mit Umzugskostenrecht oder landesspezifische Abweichungen) ist eine
manuelle Prüfung erforderlich.

## Installation

Das Projekt nutzt Python 3.11 oder neuer. Optional lässt sich ein virtuelles
Umfeld verwenden:

```bash
python -m venv .venv
source .venv/bin/activate
pip install -e .
```

Tests werden mit `pytest` ausgeführt:

```bash
pytest
```

## Nutzung

<<<<<<< HEAD
### Schnelleinstieg über Fragenkatalog

Für eine besonders einfache Nutzung steht ein geführter Fragenkatalog bereit.
Er lässt sich entweder direkt mit Python oder über den Konsolenbefehl
`trennungsgeld-einfach` starten:

```bash
python -m trennungsgeld
```

Das Programm fragt die wichtigsten Angaben nacheinander ab. Leere Eingaben
übernehmen den Standardwert `0` (bzw. das Standardfahrzeug `car`). Im Anschluss
wird sofort eine Zusammenfassung mit allen Teilbeträgen angezeigt.

### Nutzung über Kommandozeilenparameter

=======
>>>>>>> 7fc1747e
Nach der Installation steht der Befehl `trennungsgeld` zur Verfügung. Alternativ
kann das Modul direkt mit Python ausgeführt werden:

```bash
python -m trennungsgeld.cli --full-days 5 --arrival-days 2 --partial-days 3 \
  --overnight-receipts 4 --overnight-costs 320 --overnight-flat 2 \
  --vehicle car --initial-trip-km 500 --home-trips 3 --home-trip-km 400 \
  --commuting-days 10 --commuting-distance 15 --additional-costs 50
```

Die Ausgabe enthält eine übersichtliche Aufschlüsselung aller Teilbeträge.

### Grafische Oberfläche

Eine Desktop-Oberfläche auf Basis von Tkinter kann mit folgendem Befehl gestartet
werden:

```bash
python -m trennungsgeld.gui
```

Nach dem Start lassen sich alle Eingabeparameter bequem erfassen. Über den
Button **Berechnen** wird die aktuelle Prognose inklusive Detailauflistung
angezeigt.

### Eingabe über JSON

Eingaben können in einer JSON-Datei strukturiert werden. Beispiel `daten.json`:

```json
{
  "meal_allowance": {
    "full_days": 5,
    "arrival_departure_days": 2,
    "partial_days": 3,
    "overnight_stays_with_receipts": 4,
    "overnight_costs_total": 320,
    "overnight_stays_without_receipts": 2
  },
  "travel_costs": {
    "vehicle": "car",
    "initial_trip_distance_km": 500,
    "weekly_home_trips": 3,
    "home_trip_distance_km": 400,
    "commuting_days": 10,
    "commuting_distance_km": 15,
    "additional_costs": 50
  }
}
```

Aufruf:

```bash
python -m trennungsgeld.cli --input daten.json
```

## Lizenz

Veröffentlicht unter der MIT-Lizenz.<|MERGE_RESOLUTION|>--- conflicted
+++ resolved
@@ -55,25 +55,7 @@
 
 ## Nutzung
 
-<<<<<<< HEAD
-### Schnelleinstieg über Fragenkatalog
 
-Für eine besonders einfache Nutzung steht ein geführter Fragenkatalog bereit.
-Er lässt sich entweder direkt mit Python oder über den Konsolenbefehl
-`trennungsgeld-einfach` starten:
-
-```bash
-python -m trennungsgeld
-```
-
-Das Programm fragt die wichtigsten Angaben nacheinander ab. Leere Eingaben
-übernehmen den Standardwert `0` (bzw. das Standardfahrzeug `car`). Im Anschluss
-wird sofort eine Zusammenfassung mit allen Teilbeträgen angezeigt.
-
-### Nutzung über Kommandozeilenparameter
-
-=======
->>>>>>> 7fc1747e
 Nach der Installation steht der Befehl `trennungsgeld` zur Verfügung. Alternativ
 kann das Modul direkt mit Python ausgeführt werden:
 
